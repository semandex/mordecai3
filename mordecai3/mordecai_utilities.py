--- conflicted
+++ resolved
@@ -1,8 +1,3 @@
-<<<<<<< HEAD
-from spacy.language import Language
-from spacy.tokens import Token
-=======
->>>>>>> 96de19bb
 import numpy as np
 from spacy.language import Language
 from spacy.tokens import Token
